--- conflicted
+++ resolved
@@ -91,11 +91,7 @@
       "batch_size = 250\n",
       "max_iter = max_passes * X.shape[0] / batch_size\n",
       "n_report = X.shape[0] / batch_size\n",
-<<<<<<< HEAD
       "loss = 'expected_squared_hinge_1' # One of: nce, expected_squared_hinge_1, expected_hinge_1\n",
-=======
-      "loss = 'nce' # One of: nce, expected_squared_hinge_1, expected_hinge_1\n",
->>>>>>> d941eb59
       "\n",
       "stop = climin.stops.after_n_iterations(max_iter)\n",
       "pause = climin.stops.modulo_n_iterations(n_report)\n",
@@ -105,13 +101,8 @@
       "#optimizer = 'lbfgs', {'n_factors': 25}\n",
       "#optimizer = 'gd', {'steprate': 1e-2, 'momentum': climin.schedule.sutskever_blend(0.995, 10), 'momentum_type': 'nesterov'}\n",
       "\n",
-<<<<<<< HEAD
       "m = FastDropoutNetwork(784, [512, 512], 10, \n",
       "                       hidden_transfers=['rectifier', 'rectifier'], out_transfer='identity',\n",
-=======
-      "m = FastDropoutNetwork(784, [800, 800], 10, \n",
-      "                       hidden_transfers=['sigmoid', 'sigmoid'], out_transfer='sampling_softmax',\n",
->>>>>>> d941eb59
       "                       loss=loss, \n",
       "                       max_length=None,\n",
       "                       optimizer=optimizer, batch_size=batch_size, max_iter=max_iter, \n",
@@ -157,11 +148,7 @@
      "language": "python",
      "metadata": {},
      "outputs": [],
-<<<<<<< HEAD
      "prompt_number": 4
-=======
-     "prompt_number": "*"
->>>>>>> d941eb59
     },
     {
      "cell_type": "markdown",
@@ -207,7 +194,6 @@
        "text": [
         "#\tloss\tval loss\tseconds\twd\ttrain emp\tval emp\ttest emp\n",
         "-----------------------------------------------------\n",
-<<<<<<< HEAD
         "0\t25.8192\t\t10.4569\t10.4574\t0.90112\t0.9035\t0.9043"
        ]
       },
@@ -278,9 +264,6 @@
         "\u001b[0;31m---------------------------------------------------------------------------\u001b[0m\n\u001b[0;31mAttributeError\u001b[0m                            Traceback (most recent call last)",
         "\u001b[0;32m<ipython-input-7-6cb5e7e17331>\u001b[0m in \u001b[0;36m<module>\u001b[0;34m()\u001b[0m\n\u001b[0;32m----> 1\u001b[0;31m \u001b[0mm\u001b[0m\u001b[0;34m.\u001b[0m\u001b[0mbatcm\u001b[0m\u001b[0;34m.\u001b[0m\u001b[0mbatch_size\u001b[0m\u001b[0;34m\u001b[0m\u001b[0m\n\u001b[0m",
         "\u001b[0;31mAttributeError\u001b[0m: 'FastDropoutNetwork' object has no attribute 'batcm'"
-=======
-        "0\t20.6408\t\t2.30593\t2.30788\t0.90098\t0.9033\t0.9042"
->>>>>>> d941eb59
        ]
       }
      ],
