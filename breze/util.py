# -*- coding: utf-8 -*-


import collections
import numpy as np
import theano
import theano.tensor as T
import theano.sandbox.cuda
import theano.misc.gnumpy_utils as gput

GPU = theano.config.device == 'gpu'

if GPU:
    import gnumpy


def flatten(nested):
    """Flatten nested tuples and/or lists into a flat list."""
    if isinstance(nested, (tuple, list)):
        flat = []
        for elem in nested:
            flat.extend(flatten(elem))
        return flat
    else:
        return [nested]


def unflatten(tmpl, flat):
    """Nest the items in flat into the shape of tmpl."""
    def unflatten_recursive(tmpl, flat):
        if isinstance(tmpl, (tuple, list)):
            nested = []
            for sub_tmpl in tmpl:
                sub_nested, flat = unflatten_recursive(sub_tmpl, flat)
                nested.append(sub_nested)
            if isinstance(tmpl, tuple):
                nested = tuple(nested)
            return nested, flat
        else:
            return flat[0], flat[1:]

    nested, _ = unflatten_recursive(tmpl, flat)
    return nested


def theano_function_with_nested_exprs(variables, exprs, *args, **kwargs):
    """Creates and returns a theano.function that takes values for `variables`
    as arguments, where `variables` may contain nested lists and/or tuples,
    and returns values for `exprs`, where again `exprs` may contain nested
    lists and/or tuples.

    All other arguments are passed to theano.function without modification."""

    flat_variables = flatten(variables)
    flat_exprs = flatten(exprs)

    flat_function = theano.function(flat_variables, flat_exprs, *args, **kwargs)

    def wrapper(*fargs):
        flat_fargs = flatten(fargs)
        flat_result = flat_function(*flat_fargs)
        result = unflatten(exprs, flat_result)
        return result

    # Expose this to the outside so that fields of theano can be accessed, eg
    # for debug or graph information.
    wrapper.flat_function = flat_function

    return wrapper


def cpu_tensor_to_gpu(tensor):
    """Given a tensor for the CPU return a tensor of the same type and name for
    the GPU."""
    name = '%s-gpu' % tensor.name
    if tensor.ndim == 0:
        result = theano.sandbox.cuda.fscalar(name)
    elif tensor.ndim == 1:
        result = theano.sandbox.cuda.fvector(name)
    elif tensor.ndim == 2:
        result = theano.sandbox.cuda.fmatrix(name)
    elif tensor.ndim == 3:
        result = theano.sandbox.cuda.ftensor3(name)
    elif tensor.ndim == 4:
        result = theano.sandbox.cuda.ftensor4(name)
    else:
        raise ValueError('only up to dimension 4')

    return result


def cpu_tensor_to_gpu_nested(inpts, cache=None):
    """Given a list (of lists of...) CPU tensor variables return as list of the
    same types of corresponding GPU tensor varaibles.

    Also return a dictionary containing all substitutions done. This can
    be provided to future calls to not make conversions multiple times.
    """
    if cache is None:
        cache = {}
    inpts_flat = flatten(inpts)
    inpts_flat_conv = []
    for inpt in inpts_flat:
        if inpt in cache:
            item = cache[inpt]
        else:
            item = cpu_tensor_to_gpu(inpt)
            cache[inpt] = item
        inpts_flat_conv.append(item)

    return unflatten(inpts, inpts_flat_conv), cache


def cpu_expr_to_gpu(expr, unsafe=False):
    """Given a CPU expr return the same expression for the GPU.

    If unsafe is set to True, subsequent function calls evaluating the
    expression might return arrays pointing at the same memory region.
    """
    return theano.Out(theano.sandbox.cuda.basic_ops.gpu_from_host(expr),
                      borrow=unsafe)


def cpu_expr_to_gpu_nested(inpts, unsafe=False):
    """Given a list (of lists of...) expressions, return expressions for the
    GPU.

    If unsafe is set to True, subsequent function calls evaluating the
    expression might return arrays pointing at the same memory region.
    """
    inpts_flat = flatten(inpts)
    inpts_flat = [cpu_expr_to_gpu(i, unsafe) for i in inpts_flat]
    return unflatten(inpts, inpts_flat)


def garray_to_cudandarray_nested(lst):
    lst_flat = flatten(lst)
    lst_flat = [gput.garray_to_cudandarray(i) for i in lst_flat]
    lst = unflatten(lst, lst_flat)
    return lst


def cudandarray_to_garray_nested(lst):
    lst_flat = flatten(lst)
    lst_flat = [gput.cudandarray_to_garray(i) for i in lst_flat]
    lst = unflatten(lst, lst_flat)
    return lst


def gnumpy_func_wrap(f):
    """Wrap a function that accepts and returns CudaNdArrays to accept and
    return gnumpy arrays."""
    def inner(*args):
        args = garray_to_cudandarray_nested(args)
        res = f(*args)
        if isinstance(res, list):
            res = cudandarray_to_garray_nested(res)
        else:
            # TODO: check for CudaNdArray instance instead
            if not isinstance(res, (float, np.ndarray)):
                res = gput.cudandarray_to_garray(res)
        return res
    return inner


def lookup(what, where, default=None):
    """Return ``where.what`` if what is a string, otherwise what. If not found
    return ``default``."""
    if isinstance(what, (str, unicode)):
        res = getattr(where, what, default)
    else:
        res = what
    return res


def lookup_some_key(what, where, default=None):
    """Given a list of keys ``what``, return the first of those to which there
    is an item in ``where``.

    If nothing is found, return ``default``.
    """
    for w in what:
        try:
            return where[w]
        except KeyError:
            pass
    return default


def opt_from_model(model, fargs, args, opt_klass, opt_kwargs):
    """Return an optimizer object given a model and an optimizer specification.
    """
    d_loss_d_pars = T.grad(model.exprs['loss'], model.parameters.flat)
    f = model.function(fargs, 'loss', explicit_pars=True)
    fprime = model.function(fargs, d_loss_d_pars, explicit_pars=True)
    opt = opt_klass(model.parameters.data, f, fprime, args=args, **opt_kwargs)
    return opt


class ParameterSet(object):
    """ParameterSet class.

    This class provides functionality to group several Theano tensors of
    different sizes in a consecutive chunk of memory. The main aim of this is
    to allow a view on several tensors as a single long vector.

    In the following, a (parameter) array refers to a concrete instantiation of
    a parameter variable (with concrete values) while a (parameter)
    tensor/variable refers to the symbolic Theano variable.


    Parameters
    ----------

    Initialization takes a variable amount of keyword arguments, where each has
    to be a single integer or a tuple of arbitrary length containing only
    integers. For each of the keyword argument keys a tensor of the shape given
    by the value will be created. The key is the identifier of that variable.


    Attributes
    ----------

    n_pars : integer
        Total amount of parameters.

    flat : Theano vector
        Flat one dimensional tensor containing all the different tensors
        flattened out. Symbolic pendant to ``data``.

    data : array_like
        Concrete array containig all the different arrays flattened out.
        Concrete pendant to ``flat``.

    views : dictionary
        All parameter arrays can be accessed by with their identifier as key
        in this dictionary.

    All symbolic variables can be accessed as attributes of the object, all
    concrete variables as keys. E.g. parameter_set.x references the symbolic
    variable, while parameter_set['x'] will give you the concrete array.
    """

    def __init__(self, **kwargs):
        # Make sure all size specifications are tuples.
        kwargs = dict((k, v if isinstance(v, tuple) else (v,))
                      for k, v in kwargs.iteritems())

        # Find out total size of needed parameters and create memory for it.
        sizes = [np.prod(i) for i in kwargs.values()]

        self.n_pars = sum(sizes)

        # Create two representations of the parameters of the object. The first
        # is the symbolic theano variable (of which the type is GPU/CPU
        # specific), the second either a gnumpy or numpy array (depending on
        # GPU/CPU again). Also set a default size for testing.
        if theano.config.device == 'gpu':
            self.data = gnumpy.zeros(self.n_pars)
            self.flat = theano.sandbox.cuda.fvector('parameters')
        else:
            self.data = np.empty(self.n_pars).astype(theano.config.floatX)
            self.flat = T.vector('parameters')

        self.flat.tag.test_value = self.data

        # Go through parameters and assign space and variable.
        self.views = {}
        n_used = 0 	# Number of used parameters.

        for (key, shape), size in zip(kwargs.items(), sizes):
            # Make sure the key is legit -- that it does not overwrite anything.
            if hasattr(self, key):
                raise ValueError("%s is an illegal name for a variable")

            # Get the region from the big flat array.
            region = self.data[n_used:n_used + size]
            # Then shape it correctly and make it accessible from the outside.
            region = region.reshape(shape)
            self.views[key] = region

            # Get the right variable as a subtensor.
            var = self.flat[n_used:n_used + size].reshape(shape)
            var.name = key
            setattr(self, key, var)

            n_used += size

    def __contains__(self, key):
        return key in self.views

    def __getitem__(self, key):
        return self.views[key]

    def __setitem__(self, key, value):
        self.views[key][:] = value


class Model(object):
    """Model class.

    Intended as a base class for parameterized models providing a convenience
    method for compilation and a common interface.

    We partition Theano variables for parametrized models in three groups.
    (1) The *adaptable parameters*, (2) *external variables* such as inputs and
    targets, the data (3) *expressions* composed out of the two, such as the
    prediction of a model or the loss resulting from those.

    Attributes
    ----------

    pars : ParameterSet object
        Holding the adaptable parameters of the object.

    exprs : dictionary
        Containig the expressions. Out of convenience, the external variables
        are held in here as well.

    updates : dictionary containing update variables, e.g. due to the use of
        ``theano.scan``.


    Expression Names
    ----------------

    There are several "reserved" names for expressions.

      - ``inpt``: observations of a supervised or unsupervised model,
      - ``target``: desired outputs of a supervised model,
      - ``loss``: quantity to be optimized for fitting the parameters;
        might not refer to the criterion of interest, but instead to a
        regularzied objective.
      - ``true_loss``: Quantity of interst for the user, e.g. the loss without
        regularization or the empirical risk.

    Overriding these names is possible in general, but is part of the interface
    and will lead to unexpected behaviour with functionality building upon this.
    """

    def __init__(self):
        self.updates = collections.defaultdict(dict)
        self.init_pars()
        self.init_exprs()

        # This is a dictionary which is supposed to hold substitions of
        # variables from .exprs for the use with the GPU.
        self.gpu_variable_subs = {}

    def init_pars(self):
        pass

    def init_exprs(self):
        pass

    def function(self, variables, exprs, mode=None, explicit_pars=False,
                 givens=None,
                 on_unused_input='raise', numpy_result=False):
        """Return a compiled function for the given `exprs` given `variables`.


        Parameters
        ----------

        variables : list of strings
            Each string refers to an item in ``.exprs`` and is considered an
            input to the function.

        exprs : (List of) Theano expression or string
            Expressions for which to create the function. If a single expression
            is given, the function will return a single value; if a list is
            given, the result will be a tuple containing one element for each.
            An expression can either be a Theano expression or a string. In the
            latter case, the corresponding expression will be retrieved from
            ``.exprs``.

        mode : string or None, optional, default: None
            Mode to use for compilation. Passed on to ``theano.function``.
            See Theano documentation for details.

        explicit_pars: boolean, optional, default: False
            If True, the first argument to the function is expected to be an
            array representing the adaptable parameters of the model.

        givens : dictionary, optional, default: None
            Dictionary of substitutions for compilation. Not passed on to
            ``theano.function``, instead the expressions are cloned. See code
            for further details.

        on_unused_input: string
            Specifiy behaviour in case of unused inputs. Passed on to
            ``theano.function``. See Theano documentation for details.
        """
        def lookup(varname):
            res = getattr(self.parameters, varname, None)
            if res is None:
                res = self.exprs[i]
            return res
        variables = [lookup(i) if isinstance(i, str) else i
                     for i in variables]

        if isinstance(exprs, (str, unicode)):
            # We are only being given a single string expression.
            exprs = self.exprs[exprs]
        elif isinstance(exprs, theano.tensor.basic.TensorVariable):
            # TODO: does this work in case of the GPU?
            exprs = exprs
        else:
            # We have several, either string or variable, thus make it a list
            # and substitute the strings.
            exprs = list(exprs)
            exprs = [self.exprs[i] if isinstance(i, str) else i for i in exprs]

        # We need to clone instead of using the givens parameter of
        # theano.function, because otherwise we might get an theano error
        # with conflicting replacements. (See theano/compile/pfunc.py:162,
        # rebuild_collect_shared.)
        if givens is not None:
            if isinstance(exprs, list):
                exprs = [theano.clone(e, givens) for e in exprs]
            else:
                exprs = theano.clone(exprs, givens)
<<<<<<< HEAD

        if explicit_pars:
            pars = T.vector(self.parameters.flat.name + '-substitute')
            variables = [pars] + variables
=======
        else:
>>>>>>> 4d4bf46a
            givens = {}

        # Build update dictionary.
        updates = collections.defaultdict(lambda: {})
        if isinstance(exprs, (list, tuple)):
            flat_exprs = flatten(exprs)
            for expr in flat_exprs:
                # TODO: last takes all, maybe should throw an error.
                updates.update(self.updates[expr])
        else:
            updates.update(self.updates[exprs])

        if GPU:
            outputs = not numpy_result
            variables, exprs = self.var_exp_for_gpu(variables, exprs, outputs=outputs)

        if explicit_pars:
            variables = [self.parameters.flat] + variables
        else:
            if GPU:
                givens[self.parameters.flat] = theano.shared(
                    gput.garray_to_cudandarray(self.parameters.data))
            else:
                givens[self.parameters.flat] = theano.shared(self.parameters.data)

        f = theano_function_with_nested_exprs(
            variables, exprs, givens=givens, mode=mode,
            on_unused_input=on_unused_input, updates=updates)

        if GPU:
            f = gnumpy_func_wrap(f)

        return f

    def var_exp_for_gpu(self, variables, exprs, outputs=True):
        """Given variables and theano expressions built from these variables,
        return variables and expressions of the same form that are tailored
        towards GPU usage."""

        # Here is the outline of this function.
        #
        # (1) For each CPU tensor from theano.tensor create a corresponding GPU
        #     tensor from theano.sandbox.cuda,
        # (2) replace these in all expressions,
        # (3) replace the output expressions with GPU expressions so no
        #     auto-conversion to numpy is done.
        #
        # Since variables and expressions might be nested, we need to flatten
        # them first and unflatten the results.

        # Stage (1)
        variables_flat = flatten(variables)
        gpu_var_flat = []
        for var in variables_flat:
            if var in self.gpu_variable_subs:
                gpu_var = self.gpu_variable_subs[var]
            else:
                gpu_var = cpu_tensor_to_gpu(var)
                self.gpu_variable_subs[var] = gpu_var
            gpu_var_flat.append(gpu_var)
        gpu_variables = unflatten(variables, gpu_var_flat)

        # Loop for stage (2) and (3):
        exprs_flat = flatten(exprs)
        gpu_exprs_flat = []
        for expr in exprs_flat:
            # (2)
            for v, gv in zip(variables_flat, gpu_var_flat):
                expr = theano.clone(expr, {v: gv})
            # (3)
            if outputs:
                expr = cpu_expr_to_gpu(expr)
            gpu_exprs_flat.append(expr)

        gpu_exprs = unflatten(exprs, gpu_exprs_flat)

        return gpu_variables, gpu_exprs


class PrintEverythingMode(theano.Mode):
    def __init__(self):
        def print_eval(i, node, fn):
            print '<' * 50
            print i, node, [input[0] for input in fn.inputs],
            fn()
            print [output[0] for output in fn.outputs]
            print '>' * 50
        wrap_linker = theano.gof.WrapLinkerMany([theano.gof.OpWiseCLinker()], [print_eval])
        super(PrintEverythingMode, self).__init__(wrap_linker, optimizer='fast_compile')


class WarnNaNMode(theano.Mode):
    def __init__(self):
        def print_eval(i, node, fn):
            fn()
            for i, inpt in enumerate(fn.inputs):
                try:
                    if np.isnan(inpt[0]).any():
                        print 'nan detected in input %i of %s' % (i, node)
                        import pdb
                        pdb.set_trace()
                except TypeError:
                    print 'could not check for NaN in:', inpt
        wrap_linker = theano.gof.WrapLinkerMany([theano.gof.OpWiseCLinker()], [print_eval])
        super(WarnNaNMode, self).__init__(wrap_linker, optimizer='fast_compile')<|MERGE_RESOLUTION|>--- conflicted
+++ resolved
@@ -420,14 +420,7 @@
                 exprs = [theano.clone(e, givens) for e in exprs]
             else:
                 exprs = theano.clone(exprs, givens)
-<<<<<<< HEAD
-
-        if explicit_pars:
-            pars = T.vector(self.parameters.flat.name + '-substitute')
-            variables = [pars] + variables
-=======
-        else:
->>>>>>> 4d4bf46a
+        else:
             givens = {}
 
         # Build update dictionary.
